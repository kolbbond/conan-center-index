sources:
  "5.3.0":
    sha256: defa24a9af4c622a7134076602070b45721a43c51598c8456ec6f2c4dbb51c89
    url: https://github.com/fmtlib/fmt/archive/5.3.0.tar.gz
  "6.0.0":
    sha256: f1907a58d5e86e6c382e51441d92ad9e23aea63827ba47fd647eacc0d3a16c78
    url: https://github.com/fmtlib/fmt/archive/6.0.0.tar.gz
  "6.1.0":
    sha256: 8fb84291a7ed6b4db4769115b57fa56d5467b1ab8c3ba5bdf78c820e4bd17944
    url: https://github.com/fmtlib/fmt/archive/6.1.0.tar.gz
  "6.1.1":
    sha256: bf4e50955943c1773cc57821d6c00f7e2b9e10eb435fafdd66739d36056d504e
    url: https://github.com/fmtlib/fmt/archive/6.1.1.tar.gz
  "6.1.2":
    sha256: 1cafc80701b746085dddf41bd9193e6d35089e1c6ec1940e037fcb9c98f62365
    url: https://github.com/fmtlib/fmt/archive/6.1.2.tar.gz
<<<<<<< HEAD
  "6.2.0":
    sha256: fe6e4ff397e01c379fc4532519339c93da47404b9f6674184a458a9967a76575
    url: https://github.com/fmtlib/fmt/archive/6.2.0.tar.gz
=======
patches:
  "5.3.0":
    - patch_file: "patches/fix-install-5.3.0.patch"
      base_path: "source_subfolder"
  "6.0.0":
    - patch_file: "patches/fix-install-6.0.0.patch"
      base_path: "source_subfolder"
  "6.1.0":
    - patch_file: "patches/fix-mingw-msvc2015-export-assert-fail-6.1.0.patch"
      base_path: "source_subfolder"
>>>>>>> 2e1cb091
<|MERGE_RESOLUTION|>--- conflicted
+++ resolved
@@ -14,11 +14,9 @@
   "6.1.2":
     sha256: 1cafc80701b746085dddf41bd9193e6d35089e1c6ec1940e037fcb9c98f62365
     url: https://github.com/fmtlib/fmt/archive/6.1.2.tar.gz
-<<<<<<< HEAD
   "6.2.0":
     sha256: fe6e4ff397e01c379fc4532519339c93da47404b9f6674184a458a9967a76575
     url: https://github.com/fmtlib/fmt/archive/6.2.0.tar.gz
-=======
 patches:
   "5.3.0":
     - patch_file: "patches/fix-install-5.3.0.patch"
@@ -28,5 +26,4 @@
       base_path: "source_subfolder"
   "6.1.0":
     - patch_file: "patches/fix-mingw-msvc2015-export-assert-fail-6.1.0.patch"
-      base_path: "source_subfolder"
->>>>>>> 2e1cb091
+      base_path: "source_subfolder"