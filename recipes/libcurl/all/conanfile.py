--- conflicted
+++ resolved
@@ -112,14 +112,10 @@
         pass
 
     def build_requirements(self):
-<<<<<<< HEAD
         if self._is_win_x_android:
             self.build_requires("ninja/1.9.0")
-           
-=======
-        if self.settings.os == "Linux":
+        elif self.settings.os == "Linux":
             self.build_requires("libtool/2.4.6")
->>>>>>> e72036eb
 
     def requirements(self):
         if self.options.with_openssl:
